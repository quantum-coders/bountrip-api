{
<<<<<<< HEAD
  "name": "bountrip-api",
  "version": "1.0.0",
  "main": "index.js",
  "repository": "https://github.com/quantum-coders/bountrip-api",
  "author": "0xjesus <pdlgmcn@protonmail.com>",
  "license": "MIT",
  "type": "module",
  "dependencies": {
    "@thewebchimp/primate": "^1.3.8-entities",
    "axios": "^1.7.7",
    "dotenv": "^16.4.5",
    "js-sha256": "^0.11.0",
    "near-api-js": "^5.0.1"
  }
=======
	"name": "bountrip-api",
	"version": "1.0.0",
	"main": "index.js",
	"repository": "https://github.com/quantum-coders/bountrip-api",
	"author": "0xjesus <pdlgmcn@protonmail.com>",
	"license": "MIT",
	"type": "module",
	"scripts": {
		"nodemon": "nodemon app.js"
	},
	"imports": {
		"#entities/*": "./entities/*",
		"#services/*": "./services/*",
		"#modules/*": "./modules/*",
		"#utils/*": "./utils/*"
	},
	"dependencies": {
		"@thewebchimp/primate": "^1.3.22-o1",
		"bcrypt": "^5.1.1",
		"dotenv": "^16.4.5",
		"express": "^4.21.1",
		"joi": "^17.13.3",
		"js-sha256": "^0.11.0",
		"near-api-js": "^5.0.1",
		"query-string": "^9.1.1"
	}
>>>>>>> 1ec8b346
}<|MERGE_RESOLUTION|>--- conflicted
+++ resolved
@@ -1,20 +1,4 @@
 {
-<<<<<<< HEAD
-  "name": "bountrip-api",
-  "version": "1.0.0",
-  "main": "index.js",
-  "repository": "https://github.com/quantum-coders/bountrip-api",
-  "author": "0xjesus <pdlgmcn@protonmail.com>",
-  "license": "MIT",
-  "type": "module",
-  "dependencies": {
-    "@thewebchimp/primate": "^1.3.8-entities",
-    "axios": "^1.7.7",
-    "dotenv": "^16.4.5",
-    "js-sha256": "^0.11.0",
-    "near-api-js": "^5.0.1"
-  }
-=======
 	"name": "bountrip-api",
 	"version": "1.0.0",
 	"main": "index.js",
@@ -35,11 +19,11 @@
 		"@thewebchimp/primate": "^1.3.22-o1",
 		"bcrypt": "^5.1.1",
 		"dotenv": "^16.4.5",
+		"axios": "^1.7.7",
 		"express": "^4.21.1",
 		"joi": "^17.13.3",
 		"js-sha256": "^0.11.0",
 		"near-api-js": "^5.0.1",
 		"query-string": "^9.1.1"
 	}
->>>>>>> 1ec8b346
 }